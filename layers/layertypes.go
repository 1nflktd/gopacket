--- conflicted
+++ resolved
@@ -134,11 +134,8 @@
 	LayerTypeEAPOLKey                    = gopacket.RegisterLayerType(130, gopacket.LayerTypeMetadata{Name: "EAPOLKey", Decoder: gopacket.DecodeFunc(decodeEAPOLKey)})
 	LayerTypeLCM                         = gopacket.RegisterLayerType(131, gopacket.LayerTypeMetadata{Name: "LCM", Decoder: gopacket.DecodeFunc(decodeLCM)})
 	LayerTypeICMPv6Echo                  = gopacket.RegisterLayerType(132, gopacket.LayerTypeMetadata{Name: "ICMPv6Echo", Decoder: gopacket.DecodeFunc(decodeICMPv6Echo)})
-<<<<<<< HEAD
-	LayerTypeDHCPv6                      = gopacket.RegisterLayerType(133, gopacket.LayerTypeMetadata{Name: "DHCPv6", Decoder: gopacket.DecodeFunc(decodeDHCPv6)})
-=======
 	LayerTypeSIP                         = gopacket.RegisterLayerType(133, gopacket.LayerTypeMetadata{Name: "SIP", Decoder: gopacket.DecodeFunc(decodeSIP)})
->>>>>>> 937a53e2
+	LayerTypeDHCPv6                      = gopacket.RegisterLayerType(134, gopacket.LayerTypeMetadata{Name: "DHCPv6", Decoder: gopacket.DecodeFunc(decodeDHCPv6)})
 )
 
 var (
